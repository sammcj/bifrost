<<<<<<< HEAD
feature: Qdrant Vector Search Support (#893)
feature: support added for structured output Anthropic provider
fix: Gemini thought signature preservation for multi-turn function calling (#879)
=======
>>>>>>> d5d5f444
<|MERGE_RESOLUTION|>--- conflicted
+++ resolved
@@ -1,6 +1 @@
-<<<<<<< HEAD
-feature: Qdrant Vector Search Support (#893)
-feature: support added for structured output Anthropic provider
-fix: Gemini thought signature preservation for multi-turn function calling (#879)
-=======
->>>>>>> d5d5f444
+feature: Qdrant Vector Search Support (#893)