// Package integrations provides a generic router framework for handling different LLM provider APIs.
//
// CENTRALIZED STREAMING ARCHITECTURE:
//
// This package implements a centralized streaming approach where all stream handling logic
// is consolidated in the GenericRouter, eliminating the need for provider-specific StreamHandler
// implementations. The key components are:
//
// 1. StreamConfig: Defines streaming configuration for each route, including:
//   - ResponseConverter: Converts BifrostResponse to provider-specific streaming format
//   - ErrorConverter: Converts BifrostError to provider-specific streaming error format
//
// 2. Centralized Stream Processing: The GenericRouter handles all streaming logic:
//   - SSE header management
//   - Stream channel processing
//   - Error handling and conversion
//   - Response formatting and flushing
//   - Stream closure (handled automatically by provider implementation)
//
// 3. Provider-Specific Type Conversion: Integration types.go files only handle type conversion:
//   - Derive{Provider}StreamFromBifrostResponse: Convert responses to streaming format
//   - Derive{Provider}StreamFromBifrostError: Convert errors to streaming error format
//
// BENEFITS:
// - Eliminates code duplication across provider-specific stream handlers
// - Centralizes streaming logic for consistency and maintainability
// - Separates concerns: routing logic vs type conversion
// - Automatic stream closure management by provider implementations
// - Consistent error handling across all providers
//
// USAGE EXAMPLE:
//
//	routes := []RouteConfig{
//	  {
//	    Path: "/openai/chat/completions",
//	    Method: "POST",
//	    // ... other configs ...
//	    StreamConfig: &StreamConfig{
//	      ResponseConverter: func(resp *schemas.BifrostResponse) (interface{}, error) {
//	        return DeriveOpenAIStreamFromBifrostResponse(resp), nil
//	      },
//	      ErrorConverter: func(err *schemas.BifrostError) interface{} {
//	        return DeriveOpenAIStreamFromBifrostError(err)
//	      },
//	    },
//	  },
//	}
package integrations

import (
	"context"
	"encoding/json"
	"fmt"
	"log"
	"strconv"
	"strings"

	"bufio"

	"github.com/fasthttp/router"
	bifrost "github.com/maximhq/bifrost/core"
	"github.com/maximhq/bifrost/core/schemas"
	"github.com/maximhq/bifrost/transports/bifrost-http/lib"
	"github.com/valyala/fasthttp"
)

// ExtensionRouter defines the interface that all integration routers must implement
// to register their routes with the main HTTP router.
type ExtensionRouter interface {
	RegisterRoutes(r *router.Router)
}

// StreamingRequest interface for requests that support streaming
type StreamingRequest interface {
	IsStreamingRequested() bool
}

// RequestConverter is a function that converts integration-specific requests to Bifrost format.
// It takes the parsed request object and returns a BifrostRequest ready for processing.
type RequestConverter func(req interface{}) (*schemas.BifrostRequest, error)

// ResponseConverter is a function that converts Bifrost responses to integration-specific format.
// It takes a BifrostResponse and returns the format expected by the specific integration.
type ResponseConverter func(*schemas.BifrostResponse) (interface{}, error)

// StreamResponseConverter is a function that converts Bifrost responses to integration-specific streaming format.
// It takes a BifrostResponse and returns the streaming format expected by the specific integration.
type StreamResponseConverter func(*schemas.BifrostResponse) (interface{}, error)

// ErrorConverter is a function that converts BifrostError to integration-specific format.
// It takes a BifrostError and returns the format expected by the specific integration.
type ErrorConverter func(*schemas.BifrostError) interface{}

// StreamErrorConverter is a function that converts BifrostError to integration-specific streaming error format.
// It takes a BifrostError and returns the streaming error format expected by the specific integration.
type StreamErrorConverter func(*schemas.BifrostError) interface{}

// RequestParser is a function that handles custom request body parsing.
// It replaces the default JSON parsing when configured (e.g., for multipart/form-data).
// The parser should populate the provided request object from the fasthttp context.
// If it returns an error, the request processing stops.
type RequestParser func(ctx *fasthttp.RequestCtx, req interface{}) error

// PreRequestCallback is called after parsing the request but before processing through Bifrost.
// It can be used to modify the request object (e.g., extract model from URL parameters)
// or perform validation. If it returns an error, the request processing stops.
type PreRequestCallback func(ctx *fasthttp.RequestCtx, req interface{}) error

// PostRequestCallback is called after processing the request but before sending the response.
// It can be used to modify the response or perform additional logging/metrics.
// If it returns an error, an error response is sent instead of the success response.
type PostRequestCallback func(ctx *fasthttp.RequestCtx, req interface{}, resp *schemas.BifrostResponse) error

// StreamConfig defines streaming-specific configuration for an integration
//
// SSE FORMAT BEHAVIOR:
//
// The ResponseConverter and ErrorConverter functions in StreamConfig can return either:
//
// 1. OBJECTS (interface{} that's not a string):
//   - Will be JSON marshaled and sent as standard SSE: data: {json}\n\n
//   - Use this for most providers (OpenAI, Google, etc.)
//   - Example: return map[string]interface{}{"delta": {"content": "hello"}}
//   - Result: data: {"delta":{"content":"hello"}}\n\n
//
// 2. STRINGS:
//   - Will be sent directly as-is without any modification
//   - Use this for providers requiring custom SSE event types (Anthropic, etc.)
//   - Example: return "event: content_block_delta\ndata: {\"type\":\"text\"}\n\n"
//   - Result: event: content_block_delta
//     data: {"type":"text"}
//
// Choose the appropriate return type based on your provider's SSE specification.
type StreamConfig struct {
	ResponseConverter StreamResponseConverter // Function to convert BifrostResponse to streaming format
	ErrorConverter    StreamErrorConverter    // Function to convert BifrostError to streaming error format
}

// RouteConfig defines the configuration for a single route in an integration.
// It specifies the path, method, and handlers for request/response conversion.
type RouteConfig struct {
	Path                   string              // HTTP path pattern (e.g., "/openai/v1/chat/completions")
	Method                 string              // HTTP method (POST, GET, PUT, DELETE)
	GetRequestTypeInstance func() interface{}  // Factory function to create request instance (SHOULD NOT BE NIL)
	RequestParser          RequestParser       // Optional: custom request parsing (e.g., multipart/form-data)
	RequestConverter       RequestConverter    // Function to convert request to BifrostRequest (SHOULD NOT BE NIL)
	ResponseConverter      ResponseConverter   // Function to convert BifrostResponse to integration format (SHOULD NOT BE NIL)
	ErrorConverter         ErrorConverter      // Function to convert BifrostError to integration format (SHOULD NOT BE NIL)
	StreamConfig           *StreamConfig       // Optional: Streaming configuration (if nil, streaming not supported)
	PreCallback            PreRequestCallback  // Optional: called after parsing but before Bifrost processing
	PostCallback           PostRequestCallback // Optional: called after request processing
}

// GenericRouter provides a reusable router implementation for all integrations.
// It handles the common flow of: parse request → convert to Bifrost → execute → convert response.
// Integration-specific logic is handled through the RouteConfig callbacks and converters.
type GenericRouter struct {
	client       *bifrost.Bifrost // Bifrost client for executing requests
	handlerStore lib.HandlerStore // Config provider for the router
	routes       []RouteConfig    // List of route configurations
}

// NewGenericRouter creates a new generic router with the given bifrost client and route configurations.
// Each integration should create their own routes and pass them to this constructor.
func NewGenericRouter(client *bifrost.Bifrost, handlerStore lib.HandlerStore, routes []RouteConfig) *GenericRouter {
	return &GenericRouter{
		client:       client,
		handlerStore: handlerStore,
		routes:       routes,
	}
}

// RegisterRoutes registers all configured routes on the given fasthttp router.
// This method implements the ExtensionRouter interface.
func (g *GenericRouter) RegisterRoutes(r *router.Router) {
	for _, route := range g.routes {
		// Validate route configuration at startup to fail fast
		if route.GetRequestTypeInstance == nil {
			log.Println("[WARN] route configuration is invalid: GetRequestTypeInstance cannot be nil for route " + route.Path)
			continue
		}
		if route.RequestConverter == nil {
			log.Println("[WARN] route configuration is invalid: RequestConverter cannot be nil for route " + route.Path)
			continue
		}
		if route.ResponseConverter == nil {
			log.Println("[WARN] route configuration is invalid: ResponseConverter cannot be nil for route " + route.Path)
			continue
		}
		if route.ErrorConverter == nil {
			log.Println("[WARN] route configuration is invalid: ErrorConverter cannot be nil for route " + route.Path)
			continue
		}

		// Test that GetRequestTypeInstance returns a valid instance
		if testInstance := route.GetRequestTypeInstance(); testInstance == nil {
			log.Println("[WARN] route configuration is invalid: GetRequestTypeInstance returned nil for route " + route.Path)
			continue
		}

		handler := g.createHandler(route)
		switch strings.ToUpper(route.Method) {
		case fasthttp.MethodPost:
			r.POST(route.Path, handler)
		case fasthttp.MethodGet:
			r.GET(route.Path, handler)
		case fasthttp.MethodPut:
			r.PUT(route.Path, handler)
		case fasthttp.MethodDelete:
			r.DELETE(route.Path, handler)
		default:
			r.POST(route.Path, handler) // Default to POST
		}
	}
}

// createHandler creates a fasthttp handler for the given route configuration.
// The handler follows this flow:
// 1. Parse JSON request body into the configured request type (for methods that expect bodies)
// 2. Execute pre-callback (if configured) for request modification/validation
// 3. Convert request to BifrostRequest using the configured converter
// 4. Execute the request through Bifrost (streaming or non-streaming)
// 5. Execute post-callback (if configured) for response modification
// 6. Convert and send the response using the configured response converter
func (g *GenericRouter) createHandler(config RouteConfig) fasthttp.RequestHandler {
	return func(ctx *fasthttp.RequestCtx) {
		// Parse request body into the integration-specific request type
		// Note: config validation is performed at startup in RegisterRoutes
		req := config.GetRequestTypeInstance()

		method := string(ctx.Method())

		// Parse request body based on configuration
		if method != fasthttp.MethodGet && method != fasthttp.MethodDelete {
			if config.RequestParser != nil {
				// Use custom parser (e.g., for multipart/form-data)
				if err := config.RequestParser(ctx, req); err != nil {
					g.sendError(ctx, config.ErrorConverter, newBifrostError(err, "failed to parse request"))
					return
				}
			} else {
				// Use default JSON parsing
				body := ctx.Request.Body()
				if len(body) > 0 {
					if err := json.Unmarshal(body, req); err != nil {
						g.sendError(ctx, config.ErrorConverter, newBifrostError(err, "Invalid JSON"))
						return
					}
				}
			}
		}

		// Execute pre-request callback if configured
		// This is typically used for extracting data from URL parameters
		// or performing request validation after parsing
		if config.PreCallback != nil {
			if err := config.PreCallback(ctx, req); err != nil {
				g.sendError(ctx, config.ErrorConverter, newBifrostError(err, "failed to execute pre-request callback: "+err.Error()))
				return
			}
		}

		// Convert the integration-specific request to Bifrost format
		bifrostReq, err := config.RequestConverter(req)
		if err != nil {
			g.sendError(ctx, config.ErrorConverter, newBifrostError(err, "failed to convert request to Bifrost format"))
			return
		}
		if bifrostReq == nil {
			g.sendError(ctx, config.ErrorConverter, newBifrostError(nil, "Invalid request"))
			return
		}
		if bifrostReq.Model == "" {
			g.sendError(ctx, config.ErrorConverter, newBifrostError(nil, "Model parameter is required"))
			return
		}

		// Check if streaming is requested
		isStreaming := false
		if streamingReq, ok := req.(StreamingRequest); ok {
			isStreaming = streamingReq.IsStreamingRequested()
		}

		// Execute the request through Bifrost
		bifrostCtx := lib.ConvertToBifrostContext(ctx, g.handlerStore.ShouldAllowDirectKeys())

		if ctx.UserValue(string(schemas.BifrostContextKey)) != nil {
			key, ok := ctx.UserValue(string(schemas.BifrostContextKey)).(schemas.Key)
			if ok {
				*bifrostCtx = context.WithValue(*bifrostCtx, schemas.BifrostContextKey, key)
			}
		}

		if isStreaming {
			g.handleStreamingRequest(ctx, config, req, bifrostReq, bifrostCtx)
		} else {
			g.handleNonStreamingRequest(ctx, config, req, bifrostReq, bifrostCtx)
		}
	}
}

// handleNonStreamingRequest handles regular (non-streaming) requests
func (g *GenericRouter) handleNonStreamingRequest(ctx *fasthttp.RequestCtx, config RouteConfig, req interface{}, bifrostReq *schemas.BifrostRequest, bifrostCtx *context.Context) {
	var result *schemas.BifrostResponse
	var bifrostErr *schemas.BifrostError

	// Handle different request types
	if bifrostReq.Input.TextCompletionInput != nil {
		result, bifrostErr = g.client.TextCompletionRequest(*bifrostCtx, bifrostReq)
	} else if bifrostReq.Input.ChatCompletionInput != nil {
		result, bifrostErr = g.client.ChatCompletionRequest(*bifrostCtx, bifrostReq)
	} else if bifrostReq.Input.EmbeddingInput != nil {
		result, bifrostErr = g.client.EmbeddingRequest(*bifrostCtx, bifrostReq)
	} else if bifrostReq.Input.SpeechInput != nil {
		result, bifrostErr = g.client.SpeechRequest(*bifrostCtx, bifrostReq)
	} else if bifrostReq.Input.TranscriptionInput != nil {
		result, bifrostErr = g.client.TranscriptionRequest(*bifrostCtx, bifrostReq)
	}

	// Handle errors
	if bifrostErr != nil {
		g.sendError(ctx, config.ErrorConverter, bifrostErr)
		return
	}

	// Execute post-request callback if configured
	// This is typically used for response modification or additional processing
	if config.PostCallback != nil {
		if err := config.PostCallback(ctx, req, result); err != nil {
			g.sendError(ctx, config.ErrorConverter, newBifrostError(err, "failed to execute post-request callback"))
			return
		}
	}

	if result == nil {
		g.sendError(ctx, config.ErrorConverter, newBifrostError(nil, "Bifrost response is nil after post-request callback"))
		return
	}

	// Convert Bifrost response to integration-specific format and send
	response, err := config.ResponseConverter(result)
	if err != nil {
		g.sendError(ctx, config.ErrorConverter, newBifrostError(err, "failed to encode response"))
		return
	}

	if result.Speech != nil {
		responseBytes, ok := response.([]byte)
		if ok {
			ctx.Response.Header.Set("Content-Type", "audio/mpeg")
			ctx.Response.Header.Set("Content-Disposition", "attachment; filename=speech.mp3")
			ctx.Response.Header.Set("Content-Length", strconv.Itoa(len(responseBytes)))
			ctx.Response.SetBody(responseBytes)
			return
		}
	}

	g.sendSuccess(ctx, config.ErrorConverter, response)
}

// handleStreamingRequest handles streaming requests using Server-Sent Events (SSE)
func (g *GenericRouter) handleStreamingRequest(ctx *fasthttp.RequestCtx, config RouteConfig, req interface{}, bifrostReq *schemas.BifrostRequest, bifrostCtx *context.Context) {
	// Set common SSE headers
	ctx.SetContentType("text/event-stream")
	ctx.Response.Header.Set("Cache-Control", "no-cache")
	ctx.Response.Header.Set("Connection", "keep-alive")
	ctx.Response.Header.Set("Access-Control-Allow-Origin", "*")

	var stream chan *schemas.BifrostStream
	var bifrostErr *schemas.BifrostError

	// Handle different request types
	if bifrostReq.Input.ChatCompletionInput != nil {
		stream, bifrostErr = g.client.ChatCompletionStreamRequest(*bifrostCtx, bifrostReq)
	} else if bifrostReq.Input.SpeechInput != nil {
		stream, bifrostErr = g.client.SpeechStreamRequest(*bifrostCtx, bifrostReq)
	} else if bifrostReq.Input.TranscriptionInput != nil {
		stream, bifrostErr = g.client.TranscriptionStreamRequest(*bifrostCtx, bifrostReq)
	}

	// Get the streaming channel from Bifrost
	if bifrostErr != nil {
		// Send error in SSE format
		g.sendStreamError(ctx, config, bifrostErr)
		return
	}

	// Check if streaming is configured for this route
	if config.StreamConfig == nil {
		g.sendStreamError(ctx, config, newBifrostError(nil, "streaming is not supported for this integration"))
		return
	}

	// Handle streaming using the centralized approach
	g.handleStreaming(ctx, config, stream)
}

// handleStreaming processes a stream of BifrostResponse objects and sends them as Server-Sent Events (SSE).
// It handles both successful responses and errors in the streaming format.
//
// SSE FORMAT HANDLING:
//
// By default, all responses and errors are sent in the standard SSE format:
//
//	data: {"response": "content"}\n\n
//
// However, some providers (like Anthropic) require custom SSE event formats with explicit event types:
//
//	event: content_block_delta
//	data: {"type": "content_block_delta", "delta": {...}}
//
//	event: message_stop
//	data: {"type": "message_stop"}
//
// STREAMCONFIG CONVERTER BEHAVIOR:
//
// The StreamConfig.ResponseConverter and StreamConfig.ErrorConverter functions can return:
//
// 1. OBJECTS (default behavior):
//   - Return any Go struct/map/interface{}
//   - Will be JSON marshaled and wrapped as: data: {json}\n\n
//   - Example: return map[string]interface{}{"content": "hello"}
//   - Result: data: {"content":"hello"}\n\n
//
// 2. STRINGS (custom SSE format):
//   - Return a complete SSE string with custom event types and formatting
//   - Will be sent directly without any wrapping or modification
//   - Example: return "event: content_block_delta\ndata: {\"type\":\"text\"}\n\n"
//   - Result: event: content_block_delta
//     data: {"type":"text"}
//
// IMPLEMENTATION GUIDELINES:
//
// For standard providers (OpenAI, etc.): Return objects from converters
// For custom SSE providers (Anthropic, etc.): Return pre-formatted SSE strings
//
// When returning strings, ensure they:
// - Include proper event: lines (if needed)
// - Include data: lines with JSON content
// - End with \n\n for proper SSE formatting
// - Follow the provider's specific SSE event specification
func (g *GenericRouter) handleStreaming(ctx *fasthttp.RequestCtx, config RouteConfig, streamChan chan *schemas.BifrostStream) {
	// Use streaming response writer
	ctx.Response.SetBodyStreamWriter(func(w *bufio.Writer) {
		defer w.Flush()

		// Process streaming responses
		for response := range streamChan {
			if response == nil {
				continue
			}

			// Check for context cancellation
			select {
			case <-ctx.Done():
				return
			default:
			}

			// Handle errors
			if response.BifrostError != nil {
				var errorResponse interface{}
				var errorJSON []byte
				var err error

				// Use stream error converter if available, otherwise fallback to regular error converter
				if config.StreamConfig != nil && config.StreamConfig.ErrorConverter != nil {
					errorResponse = config.StreamConfig.ErrorConverter(response.BifrostError)
				} else if config.ErrorConverter != nil {
					errorResponse = config.ErrorConverter(response.BifrostError)
				} else {
					// Default error response
					errorResponse = map[string]interface{}{
						"error": map[string]interface{}{
							"type":    "internal_error",
							"message": "An error occurred while processing your request",
						},
					}
				}

				// Check if the error converter returned a raw SSE string or JSON object
				if sseErrorString, ok := errorResponse.(string); ok {
					// CUSTOM SSE FORMAT: The converter returned a complete SSE string
					// This is used by providers like Anthropic that need custom event types
					// Example: "event: error\ndata: {...}\n\n"
					if _, err := fmt.Fprint(w, sseErrorString); err != nil {
						return
					}
				} else {
					// STANDARD SSE FORMAT: The converter returned an object
					// This will be JSON marshaled and wrapped as "data: {json}\n\n"
					// Used by most providers (OpenAI, Google, etc.)
					errorJSON, err = json.Marshal(errorResponse)
					if err != nil {
						// Fallback to basic error if marshaling fails
						basicError := map[string]interface{}{
							"error": map[string]interface{}{
								"type":    "internal_error",
								"message": "An error occurred while processing your request",
							},
						}
						if errorJSON, err = json.Marshal(basicError); err != nil {
							return // Can't even send basic error
						}
					}

					// Send error as SSE data
					if _, err := fmt.Fprintf(w, "data: %s\n\n", errorJSON); err != nil {
						return
					}
				}

				// Flush and return on error
				if err := w.Flush(); err != nil {
					return
				}
				return // End stream on error
			}

			// Handle successful responses
			if response.BifrostResponse != nil {
				// Convert response to integration-specific streaming format
				var convertedResponse interface{}
				var err error

				if config.StreamConfig.ResponseConverter != nil {
					convertedResponse, err = config.StreamConfig.ResponseConverter(response.BifrostResponse)
				} else {
					// Fallback to regular response converter
					convertedResponse, err = config.ResponseConverter(response.BifrostResponse)
				}

				if err != nil {
					// Log conversion error but continue processing
					log.Printf("Failed to convert streaming response: %v", err)
					continue
				}

				// Check if the converter returned a raw SSE string or JSON object
				if sseString, ok := convertedResponse.(string); ok {
					// CUSTOM SSE FORMAT: The converter returned a complete SSE string
					// This is used by providers like Anthropic that need custom event types
					// Example: "event: content_block_delta\ndata: {...}\n\n"
					if _, err := fmt.Fprint(w, sseString); err != nil {
						return // Network error, stop streaming
					}
				} else {
					// STANDARD SSE FORMAT: The converter returned an object
					// This will be JSON marshaled and wrapped as "data: {json}\n\n"
					// Used by most providers (OpenAI, Google, etc.)
					responseJSON, err := json.Marshal(convertedResponse)
					if err != nil {
						// Log JSON marshaling error but continue processing
						log.Printf("Failed to marshal streaming response: %v", err)
						continue
					}

					// Send as SSE data
					if _, err := fmt.Fprintf(w, "data: %s\n\n", responseJSON); err != nil {
						return // Network error, stop streaming
					}
				}

				// Flush immediately to send the chunk
				if err := w.Flush(); err != nil {
					return // Network error, stop streaming
				}
			}
		}
	})
}

// sendStreamError sends an error in streaming format using the stream error converter if available
func (g *GenericRouter) sendStreamError(ctx *fasthttp.RequestCtx, config RouteConfig, bifrostErr *schemas.BifrostError) {
	var errorResponse interface{}

	// Use stream error converter if available, otherwise fallback to regular error converter
	if config.StreamConfig != nil && config.StreamConfig.ErrorConverter != nil {
		errorResponse = config.StreamConfig.ErrorConverter(bifrostErr)
	} else {
		errorResponse = config.ErrorConverter(bifrostErr)
	}

	errorJSON, err := json.Marshal(map[string]interface{}{
		"error": errorResponse,
	})
	if err != nil {
		log.Printf("Failed to marshal error for SSE: %v", err)
		ctx.SetStatusCode(fasthttp.StatusInternalServerError)
		return
	}

	if _, err := fmt.Fprintf(ctx, "data: %s\n\n", errorJSON); err != nil {
		log.Printf("Failed to write SSE error: %v", err)
	}
}

// sendError sends an error response with the appropriate status code and JSON body.
// It handles different error types (string, error interface, or arbitrary objects).
func (g *GenericRouter) sendError(ctx *fasthttp.RequestCtx, errorConverter ErrorConverter, bifrostErr *schemas.BifrostError) {
	if bifrostErr.StatusCode != nil {
		ctx.SetStatusCode(*bifrostErr.StatusCode)
	} else {
		ctx.SetStatusCode(fasthttp.StatusInternalServerError)
	}
	ctx.SetContentType("application/json")

	errorBody, err := json.Marshal(errorConverter(bifrostErr))
	if err != nil {
		ctx.SetStatusCode(fasthttp.StatusInternalServerError)
		ctx.SetBodyString(fmt.Sprintf("failed to encode error response: %v", err))
		return
	}

	ctx.SetBody(errorBody)
}

// sendSuccess sends a successful response with HTTP 200 status and JSON body.
func (g *GenericRouter) sendSuccess(ctx *fasthttp.RequestCtx, errorConverter ErrorConverter, response interface{}) {
	ctx.SetStatusCode(fasthttp.StatusOK)
	ctx.SetContentType("application/json")

	responseBody, err := json.Marshal(response)
	if err != nil {
		g.sendError(ctx, errorConverter, newBifrostError(err, "failed to encode response"))
		return
	}

	ctx.SetBody(responseBody)
}

// ValidProviders is a pre-computed map for efficient O(1) provider validation.
var ValidProviders = map[schemas.ModelProvider]bool{
	schemas.OpenAI:    true,
	schemas.Azure:     true,
	schemas.Anthropic: true,
	schemas.Bedrock:   true,
	schemas.Cohere:    true,
	schemas.Vertex:    true,
	schemas.Mistral:   true,
	schemas.Ollama:    true,
	schemas.Groq:      true,
	schemas.SGL:       true,
<<<<<<< HEAD
	schemas.Parasail:  true,
=======
>>>>>>> f6c89a9f
}

// ParseModelString extracts provider and model from a model string.
// For model strings like "anthropic/claude", it returns ("anthropic", "claude").
// For model strings like "claude", it returns ("", "claude").
// If the extracted provider is not valid, it treats the whole string as a model name.
// If checkProviderFromModel is true, model will be used to check for the corresponding provider.
func ParseModelString(model string, defaultProvider schemas.ModelProvider, checkProviderFromModel bool) (schemas.ModelProvider, string) {
	// Check if model contains a provider prefix (only split on first "/" to preserve model names with "/")
	if strings.Contains(model, "/") {
		parts := strings.SplitN(model, "/", 2)
		if len(parts) == 2 {
			extractedProvider := parts[0]
			extractedModel := parts[1]

			// Validate that the extracted provider is actually a valid provider
			if ValidProviders[schemas.ModelProvider(extractedProvider)] {
				return schemas.ModelProvider(extractedProvider), extractedModel
			}
			// If extracted provider is not valid, treat the whole string as model name
			// This prevents corrupting model names that happen to contain "/"
		}
	}

	//TODO add model wise check for provider

	// No provider prefix found or invalid provider, return empty provider and the original model
	return defaultProvider, model
}

// GetProviderFromModel determines the appropriate provider based on model name patterns
// This function uses comprehensive pattern matching to identify the correct provider
// for various model naming conventions used across different AI providers.
func GetProviderFromModel(model string) schemas.ModelProvider {
	// Check if model contains a provider prefix (only split on first "/" to preserve model names with "/")
	if strings.Contains(model, "/") {
		parts := strings.SplitN(model, "/", 2)
		if len(parts) > 1 {
			extractedProvider := parts[0]

			if ValidProviders[schemas.ModelProvider(extractedProvider)] {
				return schemas.ModelProvider(extractedProvider)
			}
		}
	}

	// Normalize model name for case-insensitive matching
	modelLower := strings.ToLower(strings.TrimSpace(model))

	// Azure OpenAI Models - check first to prevent false positives from OpenAI "gpt" patterns
	if isAzureModel(modelLower) {
		return schemas.Azure
	}

	// OpenAI Models - comprehensive pattern matching
	if isOpenAIModel(modelLower) {
		return schemas.OpenAI
	}

	// Anthropic Models - Claude family
	if isAnthropicModel(modelLower) {
		return schemas.Anthropic
	}

	// Google Vertex AI Models - Gemini and Palm family
	if isVertexModel(modelLower) {
		return schemas.Vertex
	}

	// AWS Bedrock Models - various model providers through Bedrock
	if isBedrockModel(modelLower) {
		return schemas.Bedrock
	}

	// Cohere Models - Command and Embed family
	if isCohereModel(modelLower) {
		return schemas.Cohere
	}

	// Default to OpenAI for unknown models (most LiteLLM compatible)
	return schemas.OpenAI
}

// isOpenAIModel checks for OpenAI model patterns
func isOpenAIModel(model string) bool {
	// Exclude Azure models to prevent overlap
	if strings.Contains(model, "azure/") {
		return false
	}

	openaiPatterns := []string{
		"gpt", "davinci", "curie", "babbage", "ada", "o1", "o3", "o4",
		"text-embedding", "dall-e", "whisper", "tts", "chatgpt",
	}

	return matchesAnyPattern(model, openaiPatterns)
}

// isAzureModel checks for Azure OpenAI specific patterns
func isAzureModel(model string) bool {
	azurePatterns := []string{
		"azure", "model-router", "computer-use-preview",
	}

	return matchesAnyPattern(model, azurePatterns)
}

// isAnthropicModel checks for Anthropic Claude model patterns
func isAnthropicModel(model string) bool {
	anthropicPatterns := []string{
		"claude", "anthropic/",
	}

	return matchesAnyPattern(model, anthropicPatterns)
}

// isVertexModel checks for Google Vertex AI model patterns
func isVertexModel(model string) bool {
	vertexPatterns := []string{
		"gemini", "palm", "bison", "gecko", "vertex/", "google/",
	}

	return matchesAnyPattern(model, vertexPatterns)
}

// isBedrockModel checks for AWS Bedrock model patterns
func isBedrockModel(model string) bool {
	bedrockPatterns := []string{
		"bedrock", "bedrock.amazonaws.com/", "bedrock/",
		"amazon.titan", "amazon.nova", "aws/amazon.",
		"ai21.jamba", "ai21.j2", "aws/ai21.",
		"meta.llama", "aws/meta.",
		"stability.stable-diffusion", "stability.sd3", "aws/stability.",
		"anthropic.claude", "aws/anthropic.",
		"cohere.command", "cohere.embed", "aws/cohere.",
		"mistral.mistral", "mistral.mixtral", "aws/mistral.",
		"titan-text", "titan-embed", "nova-micro", "nova-lite", "nova-pro",
		"jamba-instruct", "j2-ultra", "j2-mid",
		"llama-2", "llama-3", "llama-3.1", "llama-3.2",
		"stable-diffusion-xl", "sd3-large",
	}

	return matchesAnyPattern(model, bedrockPatterns)
}

// isCohereModel checks for Cohere model patterns
func isCohereModel(model string) bool {
	coherePatterns := []string{
		"command-", "embed-", "cohere",
	}

	return matchesAnyPattern(model, coherePatterns)
}

// matchesAnyPattern checks if the model matches any of the given patterns
func matchesAnyPattern(model string, patterns []string) bool {
	for _, pattern := range patterns {
		if strings.Contains(model, pattern) {
			return true
		}
	}
	return false
}

// newBifrostError wraps a standard error into a BifrostError with IsBifrostError set to false.
// This helper function reduces code duplication when handling non-Bifrost errors.
func newBifrostError(err error, message string) *schemas.BifrostError {
	if err == nil {
		return &schemas.BifrostError{
			IsBifrostError: false,
			Error: schemas.ErrorField{
				Message: message,
			},
		}
	}

	return &schemas.BifrostError{
		IsBifrostError: false,
		Error: schemas.ErrorField{
			Message: message,
			Error:   err,
		},
	}
}<|MERGE_RESOLUTION|>--- conflicted
+++ resolved
@@ -641,10 +641,7 @@
 	schemas.Ollama:    true,
 	schemas.Groq:      true,
 	schemas.SGL:       true,
-<<<<<<< HEAD
 	schemas.Parasail:  true,
-=======
->>>>>>> f6c89a9f
 }
 
 // ParseModelString extracts provider and model from a model string.
