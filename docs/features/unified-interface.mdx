---
title: "Unified Interface"
description: "Every AI provider returns the same OpenAI-compatible response format, making it seamless to switch between providers without changing your application code."
icon: "layer-group"
---

## One Format, All Providers

The beauty of Bifrost lies in its unified interface: regardless of whether you're using OpenAI, Anthropic, AWS Bedrock, Google Vertex, or any other supported provider, you always get the same response format. This means your application logic never needs to change when switching providers.

Bifrost standardizes all provider responses to follow the **OpenAI-compatible structure**, so you can write your code once and use it with any provider.

## How It Works

When you make a request to any provider through Bifrost, the response always follows the same structure - the familiar OpenAI format that most developers already know. Behind the scenes, Bifrost handles all the complexity of translating between different provider formats.

<Tabs group="unified-interface">

<Tab title="Gateway">

```bash
# Same response format regardless of provider
curl -X POST http://localhost:8080/v1/chat/completions \
  -H "Content-Type: application/json" \
  -d '{
    "model": "openai/gpt-4o-mini",
    "messages": [{"role": "user", "content": "Hello!"}]
  }'

# Returns OpenAI-compatible format:
{
  "id": "chatcmpl-123",
  "object": "chat.completion", 
  "choices": [
    {
      "index": 0,
      "message": {
        "role": "assistant",
        "content": "Hello! How can I help you?"
      },
      "finish_reason": "stop"
    }
  ],
  "usage": {
    "prompt_tokens": 10,
    "completion_tokens": 9,
    "total_tokens": 19
  }
}
```

</Tab>

<Tab title="Go SDK">

```go
// Same response structure regardless of provider
type BifrostChatResponse struct {
	ID                string                     `json:"id"`
	Choices           []BifrostResponseChoice    `json:"choices"`
	Created           int                        `json:"created"`
	Model             string                     `json:"model"`
	Object            string                     `json:"object"`
	ServiceTier       string                     `json:"service_tier"`
	SystemFingerprint string                     `json:"system_fingerprint"`
	Usage             *BifrostLLMUsage           `json:"usage"`
	ExtraFields       BifrostResponseExtraFields `json:"extra_fields"`
}

// Works with any provider
response, err := client.ChatCompletionRequest(ctx, &schemas.BifrostChatRequest{
    Provider: schemas.OpenAI,    // or Anthropic, Bedrock, etc.
    Model:    "gpt-4o-mini",     // or "claude-3-sonnet", etc.
    Input:    messages,
})
// Response structure is always the same!
```

</Tab>


</Tabs>

## Provider Support Matrix

The following table summarizes which operations are supported by each provider via Bifrost’s unified interface.

<<<<<<< HEAD
| Provider | Models | Text | Text (stream) | Chat | Chat (stream) | Responses | Responses (stream) | Embeddings | TTS | TTS (stream) | STT | STT (stream) |
|----------|--------|------|----------------|------|---------------|-----------|--------------------|------------|-----|-------------|-----|--------------|
| Anthropic (`anthropic/<model>`) | ✅ | ✅ | ❌ | ✅ | ✅ | ✅ | ✅ | ❌ | ❌ | ❌ | ❌ | ❌ |
| Azure (`azure/<model>`) | ✅ | ✅ | ✅ | ✅ | ✅ | ✅ | ✅ | ✅ | ❌ | ❌ | ❌ | ❌ |
| Bedrock (`bedrock/<model>`) | ✅ | ✅ | ❌ | ✅ | ✅ | ✅ | ✅ | ✅ | ❌ | ❌ | ❌ | ❌ |
| Cerebras (`cerebras/<model>`) | ✅ | ✅ | ✅ | ✅ | ✅ | ✅ | ✅ | ❌ | ❌ | ❌ | ❌ | ❌ |
| Cohere (`cohere/<model>`) | ✅ | ❌ | ❌ | ✅ | ✅ | ✅ | ✅ | ✅ | ❌ | ❌ | ❌ | ❌ |
| Elevenlabs (`elevenlabs/<model>`) | ❌ | ❌ | ❌ | ❌ | ❌ | ❌ | ❌ | ❌ | ✅ | ✅ | ✅ | ❌ |
| Gemini (`gemini/<model>`) | ✅ | ❌ | ❌ | ✅ | ✅ | ✅ | ✅ | ✅ | ✅ | ✅ | ✅ | ✅ |
| Groq (`groq/<model>`) | ✅ | 🟡 | 🟡 | ✅ | ✅ | ✅ | ✅ | ❌ | ❌ | ❌ | ❌ | ❌ |
| Mistral (`mistral/<model>`) | ✅ | ❌ | ❌ | ✅ | ✅ | ✅ | ✅ | ✅ | ❌ | ❌ | ❌ | ❌ |
| Nebius (`nebius/<model>`) | ✅ | ✅ | ✅ | ✅ | ✅ | ✅ | ✅ | ✅ | ❌ | ❌ | ❌ | ❌ |
| Ollama (`ollama/<model>`) | ✅ | ✅ | ✅ | ✅ | ✅ | ✅ | ✅ | ✅ | ❌ | ❌ | ❌ | ❌ |
| OpenAI (`openai/<model>`) | ✅ | ✅ | ✅ | ✅ | ✅ | ✅ | ✅ | ✅ | ✅ | ✅ | ✅ | ✅ |
| OpenRouter (`openrouter/<model>`) | ✅ | ✅ | ✅ | ✅ | ✅ | ✅ | ✅ | ❌ | ❌ | ❌ | ❌ | ❌ |
| Parasail (`parasail/<model>`) | ✅ | ❌ | ❌ | ✅ | ✅ | ✅ | ✅ | ❌ | ❌ | ❌ | ❌ | ❌ |
| Perplexity (`perplexity/<model>`) | ✅ | ❌ | ❌ | ✅ | ✅ | ✅ | ✅ | ❌ | ❌ | ❌ | ❌ | ❌ |
| SGL (`sgl/<model>`) | ✅ | ✅ | ✅ | ✅ | ✅ | ✅ | ✅ | ✅ | ❌ | ❌ | ❌ | ❌ |
| Vertex AI (`vertex/<model>`) | ✅ | ❌ | ❌ | ✅ | ✅ | ✅ | ✅ | ✅ | ❌ | ❌ | ❌ | ❌ |
=======
| Provider | Models | Text | Text (stream) | Chat | Chat (stream) | Responses | Responses (stream) | Embeddings | TTS | TTS (stream) | STT | STT (stream) | Files | Batch |
|----------|--------|------|----------------|------|---------------|-----------|--------------------|------------|-----|-------------|-----|--------------|-------|-------|
| Anthropic (`anthropic/<model>`) | ✅ | ✅ | ❌ | ✅ | ✅ | ✅ | ✅ | ❌ | ❌ | ❌ | ❌ | ❌ | ✅ | ✅ |
| Azure (`azure/<model>`) | ✅ | ✅ | ✅ | ✅ | ✅ | ✅ | ✅ | ✅ | ❌ | ❌ | ❌ | ❌ | ✅ | ✅ |
| Bedrock (`bedrock/<model>`) | ✅ | ✅ | ❌ | ✅ | ✅ | ✅ | ✅ | ✅ | ❌ | ❌ | ❌ | ❌ | ✅ | ✅ |
| Cerebras (`cerebras/<model>`) | ✅ | ✅ | ✅ | ✅ | ✅ | ✅ | ✅ | ❌ | ❌ | ❌ | ❌ | ❌ | ❌ | ❌ |
| Cohere (`cohere/<model>`) | ✅ | ❌ | ❌ | ✅ | ✅ | ✅ | ✅ | ✅ | ❌ | ❌ | ❌ | ❌ | ❌ | ❌ |
| Elevenlabs (`elevenlabs/<model>`) | ❌ | ❌ | ❌ | ❌ | ❌ | ❌ | ❌ | ❌ | ✅ | ✅ | ✅ | ❌ | ❌ | ❌ |
| Gemini (`gemini/<model>`) | ✅ | ❌ | ❌ | ✅ | ✅ | ✅ | ✅ | ✅ | ✅ | ✅ | ✅ | ✅ | ✅ | ✅ |
| Groq (`groq/<model>`) | ✅ | 🟡 | 🟡 | ✅ | ✅ | ✅ | ✅ | ❌ | ❌ | ❌ | ❌ | ❌ | ❌ | ❌ |
| Mistral (`mistral/<model>`) | ✅ | ❌ | ❌ | ✅ | ✅ | ✅ | ✅ | ✅ | ❌ | ❌ | ❌ | ❌ | ❌ | ❌ |
| Ollama (`ollama/<model>`) | ✅ | ✅ | ✅ | ✅ | ✅ | ✅ | ✅ | ✅ | ❌ | ❌ | ❌ | ❌ | ❌ | ❌ |
| OpenAI (`openai/<model>`) | ✅ | ✅ | ✅ | ✅ | ✅ | ✅ | ✅ | ✅ | ✅ | ✅ | ✅ | ✅ | ✅ | ✅ |
| OpenRouter (`openrouter/<model>`) | ✅ | ✅ | ✅ | ✅ | ✅ | ✅ | ✅ | ❌ | ❌ | ❌ | ❌ | ❌ | ❌ | ❌ |
| Parasail (`parasail/<model>`) | ✅ | ❌ | ❌ | ✅ | ✅ | ✅ | ✅ | ❌ | ❌ | ❌ | ❌ | ❌ | ❌ | ❌ |
| Perplexity (`perplexity/<model>`) | ✅ | ❌ | ❌ | ✅ | ✅ | ✅ | ✅ | ❌ | ❌ | ❌ | ❌ | ❌ | ❌ | ❌ |
| SGL (`sgl/<model>`) | ✅ | ✅ | ✅ | ✅ | ✅ | ✅ | ✅ | ✅ | ❌ | ❌ | ❌ | ❌ | ❌ | ❌ |
| Vertex AI (`vertex/<model>`) | ✅ | ❌ | ❌ | ✅ | ✅ | ✅ | ✅ | ✅ | ❌ | ❌ | ❌ | ❌ | ❌ | ❌ |
>>>>>>> ab08d70f

- 🟡 Not supported by the downstream provider, but internally implemented by Bifrost as a fallback.
- ❌ Not supported by the downstream provider, hence not supported by Bifrost.
- ✅ Fully supported by the downstream provider, or internally implemented by Bifrost.


<Note>
Some operations are not supported by the downstream provider, and their internal implementation in Bifrost is optional. 🟡
Like Text completions are not supported by Groq, but Bifrost can emulate them internally using the Chat Completions API. This feature is disabled by default, but it can be enabled by setting the `enable_litellm_fallbacks` flag to `true` in the client configuration.
We do not promote using such fallbacks, since text completions and chat completions are fundamentally different. However, this option is available to help users migrating from LiteLLM (which does support these fallbacks).
</Note>


Notes:
- "Models" refers to the list models operation (`/v1/models`).
- "Text" refers to the classic text completion interface (`/v1/completions`).
- "Responses" refers to the OpenAI-style Responses API (`/v1/responses`). Non-OpenAI providers map this to their native chat API under the hood.
- TTS corresponds to `/v1/audio/speech` and STT to `/v1/audio/transcriptions`.
- "Files" refers to the Files API operations (`/v1/files`) for uploading, listing, retrieving, and deleting files.
- "Batch" refers to the Batch API operations (`/v1/batches`) for creating, listing, retrieving, canceling, and getting results of batch jobs.

## The Power of Consistency

This unified approach means you can:

- **Switch providers instantly** without changing application logic
- **Mix and match providers** using fallbacks and load balancing
- **Future-proof your code** as new providers get added
- **Use familiar OpenAI patterns** regardless of the underlying provider

Whether you're calling OpenAI's GPT-4, Anthropic's Claude, or AWS Bedrock's models, your application sees the exact same response structure. This consistency is what makes Bifrost's advanced features like automatic fallbacks and multi-provider load balancing possible.

## Provider Transparency

While the response format stays consistent, Bifrost doesn't hide which provider actually handled your request. Provider information is always available in the `extra_fields` section, along with any provider-specific metadata you might need for debugging or analytics.

This gives you the best of both worlds: consistent application logic with full transparency into the underlying provider behavior.

**Learn more about configuring provider transparency:**
- **[Go SDK Provider Configuration](../quickstart/go-sdk/provider-configuration)** - Configure `SendBackRawResponse` and other provider settings
- **[Gateway Provider Configuration](../quickstart/gateway/provider-configuration)** - Configure `send_back_raw_response` via API, UI, or config file<|MERGE_RESOLUTION|>--- conflicted
+++ resolved
@@ -85,27 +85,6 @@
 
 The following table summarizes which operations are supported by each provider via Bifrost’s unified interface.
 
-<<<<<<< HEAD
-| Provider | Models | Text | Text (stream) | Chat | Chat (stream) | Responses | Responses (stream) | Embeddings | TTS | TTS (stream) | STT | STT (stream) |
-|----------|--------|------|----------------|------|---------------|-----------|--------------------|------------|-----|-------------|-----|--------------|
-| Anthropic (`anthropic/<model>`) | ✅ | ✅ | ❌ | ✅ | ✅ | ✅ | ✅ | ❌ | ❌ | ❌ | ❌ | ❌ |
-| Azure (`azure/<model>`) | ✅ | ✅ | ✅ | ✅ | ✅ | ✅ | ✅ | ✅ | ❌ | ❌ | ❌ | ❌ |
-| Bedrock (`bedrock/<model>`) | ✅ | ✅ | ❌ | ✅ | ✅ | ✅ | ✅ | ✅ | ❌ | ❌ | ❌ | ❌ |
-| Cerebras (`cerebras/<model>`) | ✅ | ✅ | ✅ | ✅ | ✅ | ✅ | ✅ | ❌ | ❌ | ❌ | ❌ | ❌ |
-| Cohere (`cohere/<model>`) | ✅ | ❌ | ❌ | ✅ | ✅ | ✅ | ✅ | ✅ | ❌ | ❌ | ❌ | ❌ |
-| Elevenlabs (`elevenlabs/<model>`) | ❌ | ❌ | ❌ | ❌ | ❌ | ❌ | ❌ | ❌ | ✅ | ✅ | ✅ | ❌ |
-| Gemini (`gemini/<model>`) | ✅ | ❌ | ❌ | ✅ | ✅ | ✅ | ✅ | ✅ | ✅ | ✅ | ✅ | ✅ |
-| Groq (`groq/<model>`) | ✅ | 🟡 | 🟡 | ✅ | ✅ | ✅ | ✅ | ❌ | ❌ | ❌ | ❌ | ❌ |
-| Mistral (`mistral/<model>`) | ✅ | ❌ | ❌ | ✅ | ✅ | ✅ | ✅ | ✅ | ❌ | ❌ | ❌ | ❌ |
-| Nebius (`nebius/<model>`) | ✅ | ✅ | ✅ | ✅ | ✅ | ✅ | ✅ | ✅ | ❌ | ❌ | ❌ | ❌ |
-| Ollama (`ollama/<model>`) | ✅ | ✅ | ✅ | ✅ | ✅ | ✅ | ✅ | ✅ | ❌ | ❌ | ❌ | ❌ |
-| OpenAI (`openai/<model>`) | ✅ | ✅ | ✅ | ✅ | ✅ | ✅ | ✅ | ✅ | ✅ | ✅ | ✅ | ✅ |
-| OpenRouter (`openrouter/<model>`) | ✅ | ✅ | ✅ | ✅ | ✅ | ✅ | ✅ | ❌ | ❌ | ❌ | ❌ | ❌ |
-| Parasail (`parasail/<model>`) | ✅ | ❌ | ❌ | ✅ | ✅ | ✅ | ✅ | ❌ | ❌ | ❌ | ❌ | ❌ |
-| Perplexity (`perplexity/<model>`) | ✅ | ❌ | ❌ | ✅ | ✅ | ✅ | ✅ | ❌ | ❌ | ❌ | ❌ | ❌ |
-| SGL (`sgl/<model>`) | ✅ | ✅ | ✅ | ✅ | ✅ | ✅ | ✅ | ✅ | ❌ | ❌ | ❌ | ❌ |
-| Vertex AI (`vertex/<model>`) | ✅ | ❌ | ❌ | ✅ | ✅ | ✅ | ✅ | ✅ | ❌ | ❌ | ❌ | ❌ |
-=======
 | Provider | Models | Text | Text (stream) | Chat | Chat (stream) | Responses | Responses (stream) | Embeddings | TTS | TTS (stream) | STT | STT (stream) | Files | Batch |
 |----------|--------|------|----------------|------|---------------|-----------|--------------------|------------|-----|-------------|-----|--------------|-------|-------|
 | Anthropic (`anthropic/<model>`) | ✅ | ✅ | ❌ | ✅ | ✅ | ✅ | ✅ | ❌ | ❌ | ❌ | ❌ | ❌ | ✅ | ✅ |
@@ -117,6 +96,7 @@
 | Gemini (`gemini/<model>`) | ✅ | ❌ | ❌ | ✅ | ✅ | ✅ | ✅ | ✅ | ✅ | ✅ | ✅ | ✅ | ✅ | ✅ |
 | Groq (`groq/<model>`) | ✅ | 🟡 | 🟡 | ✅ | ✅ | ✅ | ✅ | ❌ | ❌ | ❌ | ❌ | ❌ | ❌ | ❌ |
 | Mistral (`mistral/<model>`) | ✅ | ❌ | ❌ | ✅ | ✅ | ✅ | ✅ | ✅ | ❌ | ❌ | ❌ | ❌ | ❌ | ❌ |
+| Nebius (`nebius/<model>`) | ✅ | ✅ | ✅ | ✅ | ✅ | ✅ | ✅ | ✅ | ❌ | ❌ | ❌ | ❌ |❌ | ❌ |
 | Ollama (`ollama/<model>`) | ✅ | ✅ | ✅ | ✅ | ✅ | ✅ | ✅ | ✅ | ❌ | ❌ | ❌ | ❌ | ❌ | ❌ |
 | OpenAI (`openai/<model>`) | ✅ | ✅ | ✅ | ✅ | ✅ | ✅ | ✅ | ✅ | ✅ | ✅ | ✅ | ✅ | ✅ | ✅ |
 | OpenRouter (`openrouter/<model>`) | ✅ | ✅ | ✅ | ✅ | ✅ | ✅ | ✅ | ❌ | ❌ | ❌ | ❌ | ❌ | ❌ | ❌ |
@@ -124,7 +104,6 @@
 | Perplexity (`perplexity/<model>`) | ✅ | ❌ | ❌ | ✅ | ✅ | ✅ | ✅ | ❌ | ❌ | ❌ | ❌ | ❌ | ❌ | ❌ |
 | SGL (`sgl/<model>`) | ✅ | ✅ | ✅ | ✅ | ✅ | ✅ | ✅ | ✅ | ❌ | ❌ | ❌ | ❌ | ❌ | ❌ |
 | Vertex AI (`vertex/<model>`) | ✅ | ❌ | ❌ | ✅ | ✅ | ✅ | ✅ | ✅ | ❌ | ❌ | ❌ | ❌ | ❌ | ❌ |
->>>>>>> ab08d70f
 
 - 🟡 Not supported by the downstream provider, but internally implemented by Bifrost as a fallback.
 - ❌ Not supported by the downstream provider, hence not supported by Bifrost.
